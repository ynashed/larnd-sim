"""
Module to implement the quenching of the ionized electrons
through the detector
"""

from math import log, isnan
import numba as nb
from . import consts


<<<<<<< HEAD
@nb.njit
=======
@nb.njit(fastmath=True)
>>>>>>> e64d3e00
def Quench(tracks, col, mode="box"):
    """
    CPU Quenching Kernel function
    """
    for index in nb.prange(tracks.shape[0]):
        dedx = tracks[index, col["dEdx"]]

        recomb = 0

        if mode == "box":
            # Baller, 2013 JINST 8 P08005
            csi = consts.beta * dedx / (consts.eField * consts.lArDensity)
            recomb = max(0, log(consts.alpha + csi)/csi)
        elif mode == "birks":
            # Amoruso, et al NIM A 523 (2004) 275
            recomb = consts.Ab / (1 + consts.kb * dedx / (consts.eField * consts.lArDensity))
        else:
            raise ValueError("Invalid recombination mode: must be 'box' or 'birks'")

        if isnan(recomb):
            raise RuntimeError("Invalid recombination value")

        tracks[index, col["NElectrons"]] = recomb * tracks[index, col["dE"]] * consts.MeVToElectrons<|MERGE_RESOLUTION|>--- conflicted
+++ resolved
@@ -7,12 +7,7 @@
 import numba as nb
 from . import consts
 
-
-<<<<<<< HEAD
-@nb.njit
-=======
 @nb.njit(fastmath=True)
->>>>>>> e64d3e00
 def Quench(tracks, col, mode="box"):
     """
     CPU Quenching Kernel function
