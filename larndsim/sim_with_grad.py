from .quenching_ep import quench
from .drifting_ep import drift
from .pixels_from_track_ep import pixels_from_track
from .detsim_ep import detsim
from .fee_ep import fee
import eagerpy as ep
from math import sqrt

#Wrapper derived class inheriting all simulation steps
class sim_with_grad(quench, drift, pixels_from_track, detsim, fee):
    def __init__(self, track_chunk=32, pixel_chunk=4, readout_noise=True):
        quench.__init__(self)
        drift.__init__(self)
        pixels_from_track.__init__(self)
        detsim.__init__(self, track_chunk, pixel_chunk)
        fee.__init__(self, readout_noise)

    def update_chunk_sizes(self, track_chunk, pixel_chunk):
        self.track_chunk = track_chunk
<<<<<<< HEAD
        self.pixel_chunk = pixel_chunk
=======
        self.pixel_chunk = pixel_chunk

    def estimate_peak_memory(self, tracks, fields):
        tracks_ep = ep.astensor(tracks)
        z_diff = ep.abs(tracks_ep[:, fields.index("z_end")] - tracks_ep[:, fields.index("z_start")])
        x_diff = ep.abs(tracks_ep[:, fields.index("x_end")] - tracks_ep[:, fields.index("x_start")])
        y_diff = ep.abs(tracks_ep[:, fields.index("y_end")] - tracks_ep[:, fields.index("y_start")])


        cotan2 = (z_diff.square())/(x_diff.square() + y_diff.square())
        pixel_diagonal = sqrt(self.pixel_pitch ** 2 + self.pixel_pitch ** 2)
        sigma_T = sqrt(((self.drift_length + 0.5)/self.vdrift)*2*self.tran_diff)
        sigma_L = sqrt(((self.drift_length + 0.5)/self.vdrift)*2*self.long_diff)
        impact_factor = max(pixel_diagonal, 10*sqrt(2)*sigma_T)

        time_max = ((z_diff.max() + 0.5)/self.vdrift + 2*self.time_padding)/self.t_sampling + 1
        t0_size = ep.maximum(30, ((1 + cotan2).sqrt()*impact_factor + 4*sigma_L).max()*4/self.t_sampling + 1)

        nb_elts = (time_max*t0_size*self.sampled_points*self.sampled_points).item()

        nb_bytes_per_elt = 128

        return nb_elts*nb_bytes_per_elt/1024/1024 #Returns in Mio
>>>>>>> 0ef3900e
<|MERGE_RESOLUTION|>--- conflicted
+++ resolved
@@ -17,9 +17,6 @@
 
     def update_chunk_sizes(self, track_chunk, pixel_chunk):
         self.track_chunk = track_chunk
-<<<<<<< HEAD
-        self.pixel_chunk = pixel_chunk
-=======
         self.pixel_chunk = pixel_chunk
 
     def estimate_peak_memory(self, tracks, fields):
@@ -42,5 +39,4 @@
 
         nb_bytes_per_elt = 128
 
-        return nb_elts*nb_bytes_per_elt/1024/1024 #Returns in Mio
->>>>>>> 0ef3900e
+        return nb_elts*nb_bytes_per_elt/1024/1024 #Returns in Mio