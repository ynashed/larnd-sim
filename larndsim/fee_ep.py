--- conflicted
+++ resolved
@@ -9,11 +9,7 @@
 
 from tqdm import tqdm
 from .consts_ep import consts
-<<<<<<< HEAD
-from profiling.profiling import to_profile
-=======
-from profiling.profiling import memprof
->>>>>>> 0ef3900e
+from profiling.profiling import to_profile, memprof
 
 
 class fee(consts):
@@ -47,11 +43,8 @@
             self.RESET_NOISE_CHARGE = 0
             self.UNCORRELATED_NOISE_CHARGE = 0
 
-<<<<<<< HEAD
     @to_profile
-=======
     @memprof()
->>>>>>> 0ef3900e
     def digitize(self, integral_list):
         """
         The function takes as input the integrated charge and returns the digitized
@@ -69,11 +62,8 @@
 
         return adcs.raw
 
-<<<<<<< HEAD
     @to_profile
-=======
     @memprof()
->>>>>>> 0ef3900e
     def get_adc_values(self, pixels_signals, time_ticks, time_padding):
         """
         Implementation of self-trigger logic
