<<<<<<< HEAD
=======
import os, sys
larndsim_dir=os.path.abspath(os.path.join(os.path.dirname( __file__ ), '..'))
sys.path.insert(0, larndsim_dir)
import shutil
>>>>>>> 94afff79
import pickle
import numpy as np
from utils import get_id_map
from ranges import ranges
from sim_module import SimModule
import torch
from torch.nn.parallel import DistributedDataParallel

from tqdm import tqdm

class DistDataParallelWrapper(DistributedDataParallel):
    def __getattr__(self, name):
        try:
            return super().__getattr__(name)
        except AttributeError:
            return getattr(self.module, name)

class ParamFitter:
    def __init__(self, relevant_params, track_fields, track_chunk, pixel_chunk,
                 detector_props, pixel_layouts, local_rank=0, world_size=1,
                 load_checkpoint = None, lr=None, optimizer=None, loss_fn=None):

        # If you have access to a GPU, sim works trivially/is much faster
        if torch.cuda.is_available():
            self.device = torch.cuda.current_device()
            # torch.set_default_tensor_type('torch.cuda.FloatTensor')
        else:
            self.device = 'cpu'
        self.track_fields = track_fields
        if type(relevant_params) == dict:
            self.relevant_params_list = list(relevant_params.keys())
            self.relevant_params_dict = relevant_params
        elif type(relevant_params) == list:
            self.relevant_params_list = relevant_params
            self.relevant_params_dict = None
        else:
            raise TypeError("relevant_params must be list of param names or dict with learning rates")

        history = None
        if load_checkpoint is not None:
            history = pickle.load(open(load_checkpoint, "rb"))

        # Simulation object for target
        self.sim_target = SimModule(track_chunk=track_chunk, pixel_chunk=pixel_chunk,
                                    detector_props=detector_props, pixel_layouts=pixel_layouts)

        # Simulation object for iteration -- this is where gradient updates will happen
        self.sim_iter = SimModule(track_chunk=track_chunk, pixel_chunk=pixel_chunk,
                                  detector_props=detector_props, pixel_layouts=pixel_layouts)
        # Normalize parameters to init at 1, or set to checkpointed values
        self.sim_iter.init_params(self.relevant_params_list, history)
        self.sim_iter.track_params(self.relevant_params_list)
        self.sim_iter.to(self.device)
        if world_size > 1:
            self.sim_iter = DistDataParallelWrapper(self.sim_iter,
                                                    find_unused_parameters=True,
                                                    device_ids=[local_rank],
                                                    output_device=[local_rank])

        # Placeholder simulation -- parameters will be set by un-normalizing sim_iter
        self.sim_physics = SimModule(track_chunk=track_chunk, pixel_chunk=pixel_chunk,
                                     detector_props=detector_props, pixel_layouts=pixel_layouts)

        # Set up optimizer -- can pass in directly, or construct as SGD from relevant params and/or lr
        if optimizer is None:
            if self.relevant_params_dict is None:
                if lr is None:
                    raise ValueError("Need to specify lr for params")
                else:
                    self.optimizer = torch.optim.SGD(self.sim_iter.get_params(self.relevant_params_list), lr=lr)
            else:
                 self.optimizer = torch.optim.SGD(self.relevant_params_dict)

        else:
            self.optimizer = optimizer

        # Set up loss function -- can pass in directly, or MSE by default
        if loss_fn is None:
            self.loss_fn = torch.nn.MSELoss()
        else:
            self.loss_fn = loss_fn

        if history is not None:
            self.training_history = history
        else:
            self.training_history = {}
            for param in self.relevant_params_list:
                self.training_history[param] = []
            self.training_history['losses'] = []


    def make_target_sim(self, seed=2):
        np.random.seed(seed)
        print("Constructing target param simulation")
        for param in self.relevant_params_list:
            param_val = np.random.uniform(low=ranges[param]['down'], 
                                          high=ranges[param]['up'])

            print(f'{param}, target: {param_val}, init {self.sim_target.get_params([param])}')
            self.sim_target.set_param(param, param_val)

<<<<<<< HEAD
    def fit(self, dataloader, sampler, epochs=300, save_freq=5, print_freq=1):
=======
    def fit(self, dataloader, epochs=300, save_freq=5, print_freq=1):
        # make a folder for the pixel target
        if os.path.exists('target'):
            shutil.rmtree('target', ignore_errors=True)
        os.makedirs('target')


>>>>>>> 94afff79
        # Include initial value in training history (if haven't loaded a checkpoint)
        for param in self.relevant_params_list:
            if len(self.training_history[param]) == 0:
                self.training_history[param].append(self.sim_iter.get_params([param])[0].item())

        # The training loop
        with tqdm(total=len(dataloader) * epochs) as pbar:
            for epoch in range(epochs):
<<<<<<< HEAD
                if sampler is not None:
                    sampler.set_epoch(epoch)
                if torch.cuda.is_available():
                    torch.cuda.synchronize()
                for i, selected_tracks_torch in enumerate(dataloader):
                    # Losses for each batch -- used to compute epoch loss
                    losses_batch=[]
=======
>>>>>>> 94afff79

                # Losses for each batch -- used to compute epoch loss
                losses_batch=[]
                for i, selected_tracks_torch in enumerate(dataloader):
                    # Zero gradients
                    self.optimizer.zero_grad()

                    # Get rid of the extra dimension and padding elements for the loaded data
                    selected_tracks_torch = torch.flatten(selected_tracks_torch, start_dim=0, end_dim=1)
                    selected_tracks_torch = selected_tracks_torch[selected_tracks_torch[:, self.track_fields.index("dx")] > 0]
                    event_id_map, unique_eventIDs = get_id_map(selected_tracks_torch, self.track_fields, self.device)
                    selected_tracks_torch = selected_tracks_torch.to(self.device)

<<<<<<< HEAD
                    # Simulate target on the fly -- maybe replace with fixed target
                    target, pix_target = self.sim_target(selected_tracks_torch, self.track_fields,
                                                 event_id_map, unique_eventIDs,
                                                 return_unique_pix=True)
=======
                    # Simulate target and store them
                    if epoch == 0:
                        
                        target, pix_target = all_sim(self.sim_target, selected_tracks_torch, self.track_fields,
                                                    event_id_map, unique_eventIDs,
                                                    return_unique_pix=True)
                        embed_target = embed_adc_list(self.sim_target, target, pix_target)

                        torch.save(embed_target, 'target/batch' + str(i) + '_target.pt')

                    else:
                        embed_target = torch.load('target/batch' + str(i) + '_target.pt')
>>>>>>> 94afff79

                    # Undo normalization (sim -> sim_physics)
                    for param in self.relevant_params_list:
                        self.sim_physics.set_param(param, self.sim_iter.get_params([param])[0]*ranges[param]['nom'])

                    # Simulate and get output
                    output, pix_out = self.sim_physics(selected_tracks_torch, self.track_fields,
                                              event_id_map, unique_eventIDs,
                                              return_unique_pix=True)

                    # Embed both output and target into "full" image space
<<<<<<< HEAD
                    embed_output = self.sim_physics.embed_adc_list(output, pix_out)
                    embed_target = self.sim_target.embed_adc_list(target, pix_target)
=======
                    embed_output = embed_adc_list(self.sim_physics, output, pix_out)
>>>>>>> 94afff79

                    # Calc loss between simulated and target + backprop
                    loss = self.loss_fn(embed_output, embed_target)
                    loss.backward()

                    # To be investigated -- sometimes we get nans. Avoid doing a step if so
                    nan_check = torch.tensor([self.sim_iter.get_params([param])[0].grad.isnan()
                                              for param in self.relevant_params_list]).sum()
                    if nan_check == 0 and loss !=0 and not loss.isnan():
                        self.optimizer.step()
                        losses_batch.append(loss.item())

                    if torch.cuda.is_available():
                        torch.cuda.synchronize()
                    pbar.update(1)

                # Print out params at each epoch
                if epoch % print_freq == 0:
                    for param in self.relevant_params_list:
                        print(param, self.sim_physics([param]).item())

                # Keep track of training history
                for param in self.relevant_params_list:
                    self.training_history[param].append(self.sim_iter.get_params([param]).item())
                if len(losses_batch) > 0:
                    self.training_history['losses'].append(np.mean(losses_batch))

                # Save history in pkl files
                n_steps = len(self.training_history[param])
                if n_steps % save_freq == 0:
                    with open(f'history_epoch{n_steps}.pkl', "wb") as f_history:
                        pickle.dump(self.training_history, f_history)<|MERGE_RESOLUTION|>--- conflicted
+++ resolved
@@ -1,10 +1,5 @@
-<<<<<<< HEAD
-=======
 import os, sys
-larndsim_dir=os.path.abspath(os.path.join(os.path.dirname( __file__ ), '..'))
-sys.path.insert(0, larndsim_dir)
 import shutil
->>>>>>> 94afff79
 import pickle
 import numpy as np
 from utils import get_id_map
@@ -106,17 +101,11 @@
             print(f'{param}, target: {param_val}, init {self.sim_target.get_params([param])}')
             self.sim_target.set_param(param, param_val)
 
-<<<<<<< HEAD
     def fit(self, dataloader, sampler, epochs=300, save_freq=5, print_freq=1):
-=======
-    def fit(self, dataloader, epochs=300, save_freq=5, print_freq=1):
         # make a folder for the pixel target
         if os.path.exists('target'):
             shutil.rmtree('target', ignore_errors=True)
         os.makedirs('target')
-
-
->>>>>>> 94afff79
         # Include initial value in training history (if haven't loaded a checkpoint)
         for param in self.relevant_params_list:
             if len(self.training_history[param]) == 0:
@@ -125,17 +114,10 @@
         # The training loop
         with tqdm(total=len(dataloader) * epochs) as pbar:
             for epoch in range(epochs):
-<<<<<<< HEAD
                 if sampler is not None:
                     sampler.set_epoch(epoch)
                 if torch.cuda.is_available():
                     torch.cuda.synchronize()
-                for i, selected_tracks_torch in enumerate(dataloader):
-                    # Losses for each batch -- used to compute epoch loss
-                    losses_batch=[]
-=======
->>>>>>> 94afff79
-
                 # Losses for each batch -- used to compute epoch loss
                 losses_batch=[]
                 for i, selected_tracks_torch in enumerate(dataloader):
@@ -148,25 +130,17 @@
                     event_id_map, unique_eventIDs = get_id_map(selected_tracks_torch, self.track_fields, self.device)
                     selected_tracks_torch = selected_tracks_torch.to(self.device)
 
-<<<<<<< HEAD
-                    # Simulate target on the fly -- maybe replace with fixed target
-                    target, pix_target = self.sim_target(selected_tracks_torch, self.track_fields,
-                                                 event_id_map, unique_eventIDs,
-                                                 return_unique_pix=True)
-=======
                     # Simulate target and store them
                     if epoch == 0:
-                        
-                        target, pix_target = all_sim(self.sim_target, selected_tracks_torch, self.track_fields,
-                                                    event_id_map, unique_eventIDs,
-                                                    return_unique_pix=True)
-                        embed_target = embed_adc_list(self.sim_target, target, pix_target)
+                        target, pix_target = self.sim_target(selected_tracks_torch, self.track_fields,
+                                                             event_id_map, unique_eventIDs,
+                                                             return_unique_pix=True)
+                        embed_target = self.sim_target.embed_adc_list(target, pix_target)
 
                         torch.save(embed_target, 'target/batch' + str(i) + '_target.pt')
 
                     else:
                         embed_target = torch.load('target/batch' + str(i) + '_target.pt')
->>>>>>> 94afff79
 
                     # Undo normalization (sim -> sim_physics)
                     for param in self.relevant_params_list:
@@ -178,12 +152,7 @@
                                               return_unique_pix=True)
 
                     # Embed both output and target into "full" image space
-<<<<<<< HEAD
                     embed_output = self.sim_physics.embed_adc_list(output, pix_out)
-                    embed_target = self.sim_target.embed_adc_list(target, pix_target)
-=======
-                    embed_output = embed_adc_list(self.sim_physics, output, pix_out)
->>>>>>> 94afff79
 
                     # Calc loss between simulated and target + backprop
                     loss = self.loss_fn(embed_output, embed_target)
