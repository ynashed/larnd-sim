--- conflicted
+++ resolved
@@ -35,11 +35,7 @@
 
 class TracksDataset(Dataset):
     def __init__(self, filename, ntrack, max_nbatch=None, swap_xz=True, seed=3, random_ntrack=False, track_len_sel=2., 
-<<<<<<< HEAD
-                 track_z_bound=28., max_batch_len=None, print_input=False, track_list=None):
-=======
-                 max_abs_costheta_sel=0.966, min_abs_segz_sel=15., track_z_bound=28., max_batch_len=None, print_input=False):
->>>>>>> 0ef3900e
+                 max_abs_costheta_sel=0.966, min_abs_segz_sel=15., track_z_bound=28., max_batch_len=None, print_input=False, track_list=None):
 
         with h5py.File(filename, 'r') as f:
             tracks = np.array(f['segments'])
