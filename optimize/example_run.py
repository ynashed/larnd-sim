#!/usr/bin/env python3

import argparse
<<<<<<< HEAD
import os
import sys
=======
import sys, os
>>>>>>> 94afff79
import traceback
import torch
from torch.utils.data import DataLoader
from torch.utils.data.distributed import DistributedSampler
import torch.distributed as dist

from fit_params import ParamFitter
from dataio import TracksDataset

def main(config):
<<<<<<< HEAD
    dataset = TracksDataset(filename=config.input_file)
    sampler = DistributedSampler(dataset, shuffle=True) if dist.is_initialized() else None
    tracks_dataloader = DataLoader(dataset,
                                   shuffle=(sampler is None),
                                   sampler=sampler, batch_size=config.batch_sz,
                                   pin_memory=True, num_workers=config.num_workers)
=======
    dataset = TracksDataset(filename=config.input_file, ntrack=config.data_sz)
    tracks_dataloader = DataLoader(dataset,
                                  shuffle=True, 
                                  batch_size=config.batch_sz,
                                  pin_memory=True, num_workers=config.num_workers)
>>>>>>> 94afff79
    param_fit = ParamFitter(config.param_list, dataset.get_track_fields(),
                            track_chunk=config.track_chunk, pixel_chunk=config.pixel_chunk,
                            local_rank=config.local_rank, world_size=config.world_size,
                            detector_props=config.detector_props, pixel_layouts=config.pixel_layouts,
                            load_checkpoint=config.load_checkpoint, lr=config.lr)
    param_fit.make_target_sim(seed=config.seed)
    param_fit.fit(tracks_dataloader, sampler, epochs=config.epochs)

    return 0, 'Fitting successful'

if __name__ == '__main__':
    parser = argparse.ArgumentParser()
    parser.add_argument("--params", dest="param_list", default=[], nargs="+", required=True,
                        help="List of parameters to optimize. See consts_ep.py")
    parser.add_argument("--input_file", dest="input_file",
                        default="/sdf/group/neutrino/cyifan/muon-sim/fake_data_S1/edepsim-output.h5",
                        help="Input data file")
    parser.add_argument("--detector_props", dest="detector_props",
                        default="larndsim/detector_properties/module0.yaml",
                        help="Path to detector properties YAML file")
    parser.add_argument("--pixel_layouts", dest="pixel_layouts",
                        default="larndsim/pixel_layouts/multi_tile_layout-2.2.16.yaml",
                        help="Path to pixel layouts YAML file")
    parser.add_argument("--load_checkpoint", dest="load_checkpoint", type=str, default=None,
                        help="Path to checkpoint Pickle (pkl) file")
    parser.add_argument("--track_chunk", dest="track_chunk", default=1, type=int,
                        help="Track chunk size used in simulation.")
    parser.add_argument("--pixel_chunk", dest="pixel_chunk", default=1, type=int,
                        help="Pixel chunk size used in simulation.")
    parser.add_argument('--num_workers', type=int, default=4,
                        help='The number of worker threads to use for the dataloader.')
    parser.add_argument("--lr", dest="lr", default=1e1, type=float,
                        help="Learning rate -- used for all params")
    parser.add_argument("--batch_sz", dest="batch_sz", default=2, type=int,
                        help="Batch size for fitting (tracks).")
    parser.add_argument("--epochs", dest="epochs", default=100, type=int,
                        help="Number of epochs")
    parser.add_argument("--seed", dest="seed", default=2, type=int,
                        help="Random seed for target construction")
<<<<<<< HEAD
    parser.add_argument("--local_rank", default=0, type=int)

=======
    parser.add_argument("--data_sz", dest="data_sz", default=5, type=int,
                        help="data size for fitting (number of tracks)")
>>>>>>> 94afff79
    try:
        args = parser.parse_args()
        args_dict = vars(args)
        args_dict['world_size'] = 1
        if 'WORLD_SIZE' in os.environ:
            args_dict['world_size'] = int(os.environ['WORLD_SIZE'])

        args_dict['local_rank'] = args.local_rank
        args_dict['world_rank'] = 0
        if args_dict['world_size'] > 1:
            torch.cuda.set_device(args.local_rank)
            dist.init_process_group(backend='nccl',
                                    init_method='env://')
            args_dict['world_rank'] = dist.get_rank()
            args_dict['global_batch_size'] = args.batch_sz
            args_dict['batch_sz'] = int(args.batch_sz // args.world_size)
        retval, status_message = main(args)
    except Exception as e:
        print(traceback.format_exc(), file=sys.stderr)
        retval = 1
        status_message = 'Error: Fitting failed.'

    print(status_message)
    exit(retval)<|MERGE_RESOLUTION|>--- conflicted
+++ resolved
@@ -1,12 +1,8 @@
 #!/usr/bin/env python3
 
 import argparse
-<<<<<<< HEAD
 import os
 import sys
-=======
-import sys, os
->>>>>>> 94afff79
 import traceback
 import torch
 from torch.utils.data import DataLoader
@@ -17,20 +13,12 @@
 from dataio import TracksDataset
 
 def main(config):
-<<<<<<< HEAD
-    dataset = TracksDataset(filename=config.input_file)
+    dataset = TracksDataset(filename=config.input_file, ntrack=config.data_sz)
     sampler = DistributedSampler(dataset, shuffle=True) if dist.is_initialized() else None
     tracks_dataloader = DataLoader(dataset,
                                    shuffle=(sampler is None),
                                    sampler=sampler, batch_size=config.batch_sz,
                                    pin_memory=True, num_workers=config.num_workers)
-=======
-    dataset = TracksDataset(filename=config.input_file, ntrack=config.data_sz)
-    tracks_dataloader = DataLoader(dataset,
-                                  shuffle=True, 
-                                  batch_size=config.batch_sz,
-                                  pin_memory=True, num_workers=config.num_workers)
->>>>>>> 94afff79
     param_fit = ParamFitter(config.param_list, dataset.get_track_fields(),
                             track_chunk=config.track_chunk, pixel_chunk=config.pixel_chunk,
                             local_rank=config.local_rank, world_size=config.world_size,
@@ -70,13 +58,10 @@
                         help="Number of epochs")
     parser.add_argument("--seed", dest="seed", default=2, type=int,
                         help="Random seed for target construction")
-<<<<<<< HEAD
+    parser.add_argument("--data_sz", dest="data_sz", default=5, type=int,
+                        help="data size for fitting (number of tracks)")
     parser.add_argument("--local_rank", default=0, type=int)
 
-=======
-    parser.add_argument("--data_sz", dest="data_sz", default=5, type=int,
-                        help="data size for fitting (number of tracks)")
->>>>>>> 94afff79
     try:
         args = parser.parse_args()
         args_dict = vars(args)
