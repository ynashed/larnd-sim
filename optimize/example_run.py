--- conflicted
+++ resolved
@@ -10,11 +10,7 @@
 
 from .fit_params import ParamFitter
 from .dataio import TracksDataset
-<<<<<<< HEAD
-from profiling.profiling import disable_memprof, enable_file_output, enable_cpuprof
-=======
-from profiling.profiling import enable_file_output, enable_data_export
->>>>>>> 0ef3900e
+from profiling.profiling import disable_memprof, enable_file_output, enable_cpuprof, enable_data_export
 
 def make_param_list(config):
     if len(config.param_list) == 1 and os.path.splitext(config.param_list[0])[1] == ".yaml":
@@ -30,21 +26,17 @@
 
 def main(config):
 
-<<<<<<< HEAD
     if not config.memprof:
         disable_memprof()
     else:
         enable_file_output()
+        enable_data_export()
 
     if config.cpuprof:
         enable_cpuprof()
-=======
+
     if config.print_input:
         print("fit label: ", config.out_label)
-
-    enable_file_output()
-    enable_data_export()
->>>>>>> 0ef3900e
 
     iterations = config.iterations
     max_nbatch = config.max_nbatch
@@ -54,11 +46,7 @@
             max_nbatch = iterations
 
     dataset = TracksDataset(filename=config.input_file, ntrack=config.data_sz, max_nbatch=max_nbatch, seed=config.data_seed, random_ntrack=config.random_ntrack, 
-<<<<<<< HEAD
-                            track_len_sel=config.track_len_sel, track_z_bound=config.track_z_bound, max_batch_len=config.max_batch_len, print_input=config.print_input, track_list=config.track_list)
-=======
-                            track_len_sel=config.track_len_sel, max_abs_costheta_sel=config.max_abs_costheta_sel, min_abs_segz_sel=config.min_abs_segz_sel, track_z_bound=config.track_z_bound, max_batch_len=config.max_batch_len, print_input=config.print_input)
->>>>>>> 0ef3900e
+track_len_sel=config.track_len_sel, max_abs_costheta_sel=config.max_abs_costheta_sel, min_abs_segz_sel=config.min_abs_segz_sel, track_z_bound=config.track_z_bound, max_batch_len=config.max_batch_len, print_input=config.print_input, track_list=config.track_list)
 
     batch_sz = config.batch_sz
     if config.max_batch_len is not None and batch_sz != 1:
@@ -172,17 +160,14 @@
                         help="print the event and track id per batch.")
     parser.add_argument("--shift-no-fit", dest="shift_no_fit", default=[], nargs="+", 
                         help="Set of params to shift in target sim without fitting them (robustness/separability check).")
-<<<<<<< HEAD
+    parser.add_argument("--link-vdrift-eField", dest="link_vdrift_eField", default=False, action="store_true",
+                        help="Link vdrift and eField in fitting")
     parser.add_argument("--memprof", dest="memprof", default=False, action="store_true", 
                         help="Toggles the memory line profiling.")
     parser.add_argument("--cpuprof", dest="cpuprof", default=False, action="store_true",
                         help="Toggles the PyTorch CPU profiling of the main loop.")
     parser.add_argument("--add_track", dest='track_list', type=int, nargs='+', action='append',
                         help="Add a track to specifically consider for the analysis with the format EVENT_ID TRACK_ID. Can be used multiple times.")
-=======
-    parser.add_argument("--link-vdrift-eField", dest="link_vdrift_eField", default=False, action="store_true",
-                        help="Link vdrift and eField in fitting")
->>>>>>> 0ef3900e
 
     try:
         args = parser.parse_args()
