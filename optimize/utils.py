--- conflicted
+++ resolved
@@ -2,11 +2,7 @@
 from numpy.lib import recfunctions as rfn
 import torch
 from soft_dtw_cuda import SoftDTW
-<<<<<<< HEAD
-from profiling.profiling import memprof, to_profile
-=======
-from profiling.profiling import memprof, global_line_profiler
->>>>>>> 0ef3900e
+from profiling.profiling import memprof, to_profile, global_line_profiler
 
 def torch_from_structured(tracks):
     tracks_np = rfn.structured_to_unstructured(tracks, copy=True, dtype=np.float32)
@@ -42,10 +38,7 @@
     
     return event_id_map_torch, unique_eventIDs
 
-<<<<<<< HEAD
 @to_profile
-=======
->>>>>>> 0ef3900e
 @memprof()
 def all_sim(sim, selected_tracks, fields, event_id_map, unique_eventIDs, return_unique_pix=False):
     selected_tracks_quench = sim.quench(selected_tracks, sim.birks, fields=fields)
